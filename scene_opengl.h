/********************************************************************
 KWin - the KDE window manager
 This file is part of the KDE project.

Copyright (C) 2006 Lubos Lunak <l.lunak@kde.org>
Copyright (C) 2009, 2010, 2011 Martin Gräßlin <mgraesslin@kde.org>

This program is free software; you can redistribute it and/or modify
it under the terms of the GNU General Public License as published by
the Free Software Foundation; either version 2 of the License, or
(at your option) any later version.

This program is distributed in the hope that it will be useful,
but WITHOUT ANY WARRANTY; without even the implied warranty of
MERCHANTABILITY or FITNESS FOR A PARTICULAR PURPOSE.  See the
GNU General Public License for more details.

You should have received a copy of the GNU General Public License
along with this program.  If not, see <http://www.gnu.org/licenses/>.
*********************************************************************/

#ifndef KWIN_SCENE_OPENGL_H
#define KWIN_SCENE_OPENGL_H

#include "scene.h"
#include "shadow.h"

#include "kwinglutils.h"
#include "kwingltexture_p.h"

namespace KWin
{
class ColorCorrection;
class LanczosFilter;
class OpenGLBackend;
class OpenGLPaintRedirector;

class SceneOpenGL
    : public Scene
{
    Q_OBJECT
public:
    class EffectFrame;
    class Texture;
    class TexturePrivate;
    class Window;
    virtual ~SceneOpenGL();
    virtual bool initFailed() const;
    virtual bool hasPendingFlush() const;
    virtual qint64 paint(QRegion damage, ToplevelList windows);
    virtual void windowAdded(Toplevel*);
    virtual void windowDeleted(Deleted*);
    virtual void screenGeometryChanged(const QSize &size);
    virtual OverlayWindow *overlayWindow();
    virtual bool blocksForRetrace() const;
    virtual bool syncsToVBlank() const;
    virtual bool makeOpenGLContextCurrent() override;
    virtual void doneOpenGLContextCurrent() override;

    void idle();

    bool debug() const { return m_debug; }

    /**
     * @brief Factory method to create a backend specific texture.
     *
     * @return :SceneOpenGL::Texture*
     **/
    Texture *createTexture();
    Texture *createTexture(const QPixmap& pix, GLenum target = GL_TEXTURE_2D);

#ifndef KWIN_HAVE_OPENGLES
    /**
     * Copy a region of pixels from the current read to the current draw buffer
     */
    static void copyPixels(const QRegion &region);
#endif

    static SceneOpenGL *createScene();

protected:
    SceneOpenGL(Workspace* ws, OpenGLBackend *backend);
    virtual void paintBackground(QRegion region);
    virtual void extendPaintRegion(QRegion &region, bool opaqueFullscreen);
    QMatrix4x4 transformation(int mask, const ScreenPaintData &data) const;
    virtual void paintDesktop(int desktop, int mask, const QRegion &region, ScreenPaintData &data);

    void handleGraphicsReset(GLenum status);

    virtual void doPaintBackground(const QVector<float> &vertices) = 0;
    virtual SceneOpenGL::Window *createWindow(Toplevel *t) = 0;

Q_SIGNALS:
    void resetCompositing();

public Q_SLOTS:
    virtual void windowOpacityChanged(KWin::Toplevel* c);
    virtual void windowGeometryShapeChanged(KWin::Toplevel* c);
    virtual void windowClosed(KWin::Toplevel* c, KWin::Deleted* deleted);
protected:
    bool init_ok;
private:
    bool viewportLimitsMatched(const QSize &size) const;
private:
    QHash< Toplevel*, Window* > windows;
    bool m_debug;
    OpenGLBackend *m_backend;
};

class SceneOpenGL2 : public SceneOpenGL
{
    Q_OBJECT
public:
    explicit SceneOpenGL2(OpenGLBackend *backend);
    virtual ~SceneOpenGL2();
    virtual CompositingType compositingType() const {
        return OpenGL2Compositing;
    }

    static bool supported(OpenGLBackend *backend);

    ColorCorrection *colorCorrection();

protected:
    virtual void paintGenericScreen(int mask, ScreenPaintData data);
    virtual void doPaintBackground(const QVector< float >& vertices);
    virtual SceneOpenGL::Window *createWindow(Toplevel *t);
    virtual void finalDrawWindow(EffectWindowImpl* w, int mask, QRegion region, WindowPaintData& data);
    virtual void paintDesktop(int desktop, int mask, const QRegion &region, ScreenPaintData &data);

private Q_SLOTS:
    void slotColorCorrectedChanged(bool recreateShaders = true);
    void resetLanczosFilter();

private:
    void performPaintWindow(EffectWindowImpl* w, int mask, QRegion region, WindowPaintData& data);

private:
    LanczosFilter *m_lanczosFilter;
    QScopedPointer<ColorCorrection> m_colorCorrection;
    GLuint vao;
};

#ifdef KWIN_HAVE_OPENGL_1
class SceneOpenGL1 : public SceneOpenGL
{
public:
    explicit SceneOpenGL1(OpenGLBackend *backend);
    virtual ~SceneOpenGL1();
    virtual void screenGeometryChanged(const QSize &size);
    virtual qint64 paint(QRegion damage, ToplevelList windows);
    virtual CompositingType compositingType() const {
        return OpenGL1Compositing;
    }

    static bool supported(OpenGLBackend *backend);

protected:
    virtual void paintGenericScreen(int mask, ScreenPaintData data);
    virtual void doPaintBackground(const QVector< float >& vertices);
    virtual SceneOpenGL::Window *createWindow(Toplevel *t);

private:
    void setupModelViewProjectionMatrix();
    bool m_resetModelViewProjectionMatrix;
};
#endif

class SceneOpenGL::TexturePrivate
    : public GLTexturePrivate
{
public:
    virtual ~TexturePrivate();

    virtual void findTarget() = 0;
    virtual bool loadTexture(const Pixmap& pix, const QSize& size, int depth) = 0;
    virtual OpenGLBackend *backend() = 0;
    virtual bool update(const QRegion &damage);

protected:
    TexturePrivate();

private:
    Q_DISABLE_COPY(TexturePrivate)
};

class SceneOpenGL::Texture
    : public GLTexture
{
public:
    Texture(OpenGLBackend *backend);
    Texture(OpenGLBackend *backend, const QPixmap& pix, GLenum target = GL_TEXTURE_2D);
    virtual ~Texture();

    Texture & operator = (const Texture& tex);

    using GLTexture::load;
    virtual bool load(const QImage& image, GLenum target = GL_TEXTURE_2D);
    virtual bool load(const QPixmap& pixmap, GLenum target = GL_TEXTURE_2D);
    virtual void discard();
    bool update(const QRegion &damage);

protected:
    void findTarget();
    virtual bool load(const Pixmap& pix, const QSize& size, int depth,
                      QRegion region);
    virtual bool load(const Pixmap& pix, const QSize& size, int depth);

    Texture(TexturePrivate& dd);

private:
    Q_DECLARE_PRIVATE(Texture)

    friend class OpenGLWindowPixmap;
};

class SceneOpenGL::Window
    : public Scene::Window
{
public:
    virtual ~Window();
    bool beginRenderWindow(int mask, const QRegion &region, WindowPaintData &data);
    virtual void performPaint(int mask, QRegion region, WindowPaintData data) = 0;
    void endRenderWindow();
    bool bindTexture();
    void setScene(SceneOpenGL *scene) {
        m_scene = scene;
    }

protected:
    virtual WindowPixmap* createWindowPixmap();
    Window(Toplevel* c);
    enum TextureType {
        Content,
        DecorationLeftRight,
        DecorationTopBottom,
        Shadow
    };

    QMatrix4x4 transformation(int mask, const WindowPaintData &data) const;
    bool getDecorationTextures(GLTexture **textures) const;
    void paintDecoration(GLTexture *texture, TextureType type, const QRegion &region, const WindowPaintData &data, const WindowQuadList &quads);
    void paintShadow(const QRegion &region, const WindowPaintData &data);
    void renderQuads(int, const QRegion& region, const WindowQuadList& quads, GLTexture* tex, bool normalized);
    /**
     * @brief Prepare the OpenGL rendering state before the texture with @p type will be rendered.
     *
     * @param type The type of the Texture which will be rendered
     * @param opacity The opacity value to use for this rendering
     * @param brightness The brightness value to use for this rendering
     * @param saturation The saturation value to use for this rendering
     * @param screen The index of the screen to use for this rendering
     **/
    virtual void prepareStates(TextureType type, qreal opacity, qreal brightness, qreal saturation, int screen) = 0;
    /**
     * @brief Restores the OpenGL rendering state after the texture with @p type has been rendered.
     *
     * @param type The type of the Texture which has been rendered
     * @param opacity The opacity value used for the rendering
     * @param brightness The brightness value used for this rendering
     * @param saturation The saturation value used for this rendering
     * @param screen The index of the screen to use for this rendering
     **/
    virtual void restoreStates(TextureType type, qreal opacity, qreal brightness, qreal saturation) = 0;

    /**
     * @brief Returns the texture for the given @p type.
     *
     * @param type The Texture Type for which the texture should be retrieved
     * @return :GLTexture* the texture
     **/
    GLTexture *textureForType(TextureType type);

    void paintDecorations(const WindowPaintData &data, const QRegion &region);

protected:
    SceneOpenGL *m_scene;
    bool m_hardwareClipping;

private:
    OpenGLPaintRedirector *paintRedirector() const;
};

class SceneOpenGL2Window : public SceneOpenGL::Window
{
public:
    enum Leaf { ShadowLeaf = 0, LeftRightLeaf, TopBottomLeaf, ContentLeaf, PreviousContentLeaf, LeafCount };

    struct LeafNode
    {
        LeafNode()
            : texture(0),
              firstVertex(0),
              vertexCount(0),
              opacity(1.0),
              hasAlpha(false),
              coordinateType(UnnormalizedCoordinates)
        {
        }

        GLTexture *texture;
        int firstVertex;
        int vertexCount;
        float opacity;
        bool hasAlpha;
        TextureCoordinateType coordinateType;
    };

    explicit SceneOpenGL2Window(Toplevel *c);
    virtual ~SceneOpenGL2Window();

protected:
    QVector4D modulate(float opacity, float brightness) const;
    void setBlendEnabled(bool enabled);
    void setupLeafNodes(LeafNode *nodes, const WindowQuadList *quads, const WindowPaintData &data);
    virtual void performPaint(int mask, QRegion region, WindowPaintData data);
    virtual void prepareStates(TextureType type, qreal opacity, qreal brightness, qreal saturation, int screen);
    virtual void restoreStates(TextureType type, qreal opacity, qreal brightness, qreal saturation);

private:
    /**
     * Whether prepareStates enabled blending and restore states should disable again.
     **/
    bool m_blendingEnabled;
};

#ifdef KWIN_HAVE_OPENGL_1
class SceneOpenGL1Window : public SceneOpenGL::Window
{
public:
    explicit SceneOpenGL1Window(Toplevel *c);
    virtual ~SceneOpenGL1Window();

protected:
    virtual void performPaint(int mask, QRegion region, WindowPaintData data);
    virtual void prepareStates(TextureType type, qreal opacity, qreal brightness, qreal saturation, int screen);
    virtual void restoreStates(TextureType type, qreal opacity, qreal brightness, qreal saturation);
private:
    void paintContent(SceneOpenGL::Texture* content, const QRegion& region, int mask, qreal opacity,
                      const WindowPaintData& data, const WindowQuadList &contentQuads, bool normalized);
};
#endif

class OpenGLWindowPixmap : public WindowPixmap
{
public:
    explicit OpenGLWindowPixmap(Scene::Window *window, SceneOpenGL *scene);
    virtual ~OpenGLWindowPixmap();
    SceneOpenGL::Texture *texture() const;
    bool bind();
private:
    SceneOpenGL *m_scene;
    QScopedPointer<SceneOpenGL::Texture> m_texture;
};

class SceneOpenGL::EffectFrame
    : public Scene::EffectFrame
{
public:
    EffectFrame(EffectFrameImpl* frame, SceneOpenGL *scene);
    virtual ~EffectFrame();

    virtual void free();
    virtual void freeIconFrame();
    virtual void freeTextFrame();
    virtual void freeSelection();

    virtual void render(QRegion region, double opacity, double frameOpacity);

    virtual void crossFadeIcon();
    virtual void crossFadeText();

    static void cleanup();

private:
    void updateTexture();
    void updateTextTexture();

    Texture* m_texture;
    Texture* m_textTexture;
    Texture* m_oldTextTexture;
    QPixmap* m_textPixmap; // need to keep the pixmap around to workaround some driver problems
    Texture* m_iconTexture;
    Texture* m_oldIconTexture;
    Texture* m_selectionTexture;
    GLVertexBuffer* m_unstyledVBO;
    SceneOpenGL *m_scene;

    static GLTexture* m_unstyledTexture;
    static QPixmap* m_unstyledPixmap; // need to keep the pixmap around to workaround some driver problems
    static void updateUnstyledTexture(); // Update OpenGL unstyled frame texture
};

/**
 * @short OpenGL implementation of Shadow.
 *
 * This class extends Shadow by the Elements required for OpenGL rendering.
 * @author Martin Gräßlin <mgraesslin@kde.org>
 **/
class SceneOpenGLShadow
    : public Shadow
{
public:
    explicit SceneOpenGLShadow(Toplevel *toplevel);
    virtual ~SceneOpenGLShadow();

    GLTexture *shadowTexture() {
        return m_texture;
    }
protected:
    virtual void buildQuads();
    virtual bool prepareBackend();
private:
    GLTexture *m_texture;
};

/**
 * @short Profiler to detect whether we have triple buffering
 * The strategy is to start setBlocksForRetrace(false) but assume blocking and have the system prove that assumption wrong
 **/
class SwapProfiler
{
public:
    SwapProfiler();
    void init();
    void begin();
    /**
     * @return char being 'd' for double, 't' for triple (or more - but non-blocking) buffering and
     * 0 (NOT '0') otherwise, so you can act on "if (char result = SwapProfiler::end()) { fooBar(); }
     **/
    char end();
private:
    QElapsedTimer m_timer;
    qint64  m_time;
    int m_counter;
};

/**
 * @brief The OpenGLBackend creates and holds the OpenGL context and is responsible for Texture from Pixmap.
 *
 * The OpenGLBackend is an abstract base class used by the SceneOpenGL to abstract away the differences
 * between various OpenGL windowing systems such as GLX and EGL.
 *
 * A concrete implementation has to create and release the OpenGL context in a way so that the
 * SceneOpenGL does not have to care about it.
 *
 * In addition a major task for this class is to generate the SceneOpenGL::TexturePrivate which is
 * able to perform the texture from pixmap operation in the given backend.
 *
 * @author Martin Gräßlin <mgraesslin@kde.org>
 **/
class OpenGLBackend
{
public:
    OpenGLBackend();
    virtual ~OpenGLBackend();
    /**
     * @return Time passes since start of rendering current frame.
     * @see startRenderTimer
     **/
    qint64 renderTime() {
        return m_renderTimer.nsecsElapsed();
    }
    virtual void screenGeometryChanged(const QSize &size) = 0;
    virtual SceneOpenGL::TexturePrivate *createBackendTexture(SceneOpenGL::Texture *texture) = 0;

    /**
     * @brief Backend specific code to prepare the rendering of a frame including flushing the
     * previously rendered frame to the screen if the backend works this way.
     *
     * @return A region that if not empty will be repainted in addition to the damaged region
     **/
    virtual QRegion prepareRenderingFrame() = 0;

    /**
     * @brief Backend specific code to handle the end of rendering a frame.
     *
     * @param renderedRegion The possibly larger region that has been rendered
     * @param damagedRegion The damaged region that should be posted
     **/
<<<<<<< HEAD
    virtual void endRenderingFrame(const QRegion &damage) = 0;
    virtual bool makeCurrent() = 0;
    virtual void doneCurrent() = 0;
=======
    virtual void endRenderingFrame(const QRegion &renderedRegion, const QRegion &damagedRegion) = 0;

>>>>>>> 5d8f86b7
    /**
     * @brief Compositor is going into idle mode, flushes any pending paints.
     **/
    void idle();

    /**
     * @return bool Whether the scene needs to flush a frame.
     **/
    bool hasPendingFlush() const {
        return !m_lastDamage.isEmpty();
    }

    /**
     * @brief Returns the OverlayWindow used by the backend.
     *
     * A backend does not have to use an OverlayWindow, this is mostly for the X world.
     * In case the backend does not use an OverlayWindow it is allowed to return @c null.
     * It's the task of the caller to check whether it is @c null.
     *
     * @return :OverlayWindow*
     **/
    OverlayWindow *overlayWindow() {
        return m_overlayWindow;
    }
    /**
     * @brief Whether the creation of the Backend failed.
     *
     * The SceneOpenGL should test whether the Backend got constructed correctly. If this method
     * returns @c true, the SceneOpenGL should not try to start the rendering.
     *
     * @return bool @c true if the creation of the Backend failed, @c false otherwise.
     **/
    bool isFailed() const {
        return m_failed;
    }
    /**
     * @brief Whether the Backend provides VSync.
     *
     * Currently only the GLX backend can provide VSync.
     *
     * @return bool @c true if VSync support is available, @c false otherwise
     **/
    bool syncsToVBlank() const {
        return m_syncsToVBlank;
    }
    /**
     * @brief Whether VSync blocks execution until the screen is in the retrace
     *
     * Case for waitVideoSync and non triple buffering buffer swaps
     *
     **/
    bool blocksForRetrace() const {
        return m_blocksForRetrace;
    }
    /**
     * @brief Whether the backend uses direct rendering.
     *
     * Some OpenGLScene modes require direct rendering. E.g. the OpenGL 2 should not be used
     * if direct rendering is not supported by the Scene.
     *
     * @return bool @c true if the GL context is direct, @c false if indirect
     **/
    bool isDirectRendering() const {
        return m_directRendering;
    }

    bool supportsBufferAge() const {
        return m_haveBufferAge;
    }

    /**
     * Returns the damage that has accumulated since a buffer of the given age was presented.
     */
    QRegion accumulatedDamageHistory(int bufferAge) const;

    /**
     * Saves the given region to damage history.
     */
    void addToDamageHistory(const QRegion &region);

protected:
    /**
     * @brief Backend specific flushing of frame to screen.
     **/
    virtual void present() = 0;
    /**
     * @brief Sets the backend initialization to failed.
     *
     * This method should be called by the concrete subclass in case the initialization failed.
     * The given @p reason is logged as a warning.
     *
     * @param reason The reason why the initialization failed.
     **/
    void setFailed(const QString &reason);
    /**
     * @brief Sets whether the backend provides VSync.
     *
     * Should be called by the concrete subclass once it is determined whether VSync is supported.
     * If the subclass does not call this method, the backend defaults to @c false.
     * @param enabled @c true if VSync support available, @c false otherwise.
     **/
    void setSyncsToVBlank(bool enabled) {
        m_syncsToVBlank = enabled;
    }
    /**
     * @brief Sets whether the VSync iplementation blocks
     *
     * Should be called by the concrete subclass once it is determined how VSync works.
     * If the subclass does not call this method, the backend defaults to @c false.
     * @param enabled @c true if VSync blocks, @c false otherwise.
     **/
    void setBlocksForRetrace(bool enabled) {
        m_blocksForRetrace = enabled;
    }
    /**
     * @brief Sets whether the OpenGL context is direct.
     *
     * Should be called by the concrete subclass once it is determined whether the OpenGL context is
     * direct or indirect.
     * If the subclass does not call this method, the backend defaults to @c false.
     *
     * @param direct @c true if the OpenGL context is direct, @c false if indirect
     **/
    void setIsDirectRendering(bool direct) {
        m_directRendering = direct;
    }

    void setSupportsBufferAge(bool value) {
        m_haveBufferAge = value;
    }

    /**
     * @return const QRegion& Damage of previously rendered frame
     **/
    const QRegion &lastDamage() const {
        return m_lastDamage;
    }
    void setLastDamage(const QRegion &damage) {
        m_lastDamage = damage;
    }
    /**
     * @brief Starts the timer for how long it takes to render the frame.
     *
     * @see renderTime
     **/
    void startRenderTimer() {
        m_renderTimer.start();
    }

    SwapProfiler m_swapProfiler;

private:
    /**
     * @brief The OverlayWindow used by this Backend.
     **/
    OverlayWindow *m_overlayWindow;
    /**
     * @brief Whether VSync is available and used, defaults to @c false.
     **/
    bool m_syncsToVBlank;
    /**
     * @brief Whether present() will block execution until the next vertical retrace @c false.
     **/
    bool m_blocksForRetrace;
    /**
     * @brief Whether direct rendering is used, defaults to @c false.
     **/
    bool m_directRendering;
    /**
     * @brief Whether the backend supports GLX_EXT_buffer_age / EGL_EXT_buffer_age.
     */
    bool m_haveBufferAge;
    /**
     * @brief Whether the initialization failed, of course default to @c false.
     **/
    bool m_failed;
    /**
     * @brief Damaged region of previously rendered frame.
     **/
    QRegion m_lastDamage;
    /**
     * @brief The damage history for the past 10 frames.
     */
    QList<QRegion> m_damageHistory;
    /**
     * @brief Timer to measure how long a frame renders.
     **/
    QElapsedTimer m_renderTimer;
};

inline bool SceneOpenGL::hasPendingFlush() const
{
    return m_backend->hasPendingFlush();
}

inline SceneOpenGL::Texture* OpenGLWindowPixmap::texture() const
{
    return m_texture.data();
}

} // namespace

#endif<|MERGE_RESOLUTION|>--- conflicted
+++ resolved
@@ -478,14 +478,9 @@
      * @param renderedRegion The possibly larger region that has been rendered
      * @param damagedRegion The damaged region that should be posted
      **/
-<<<<<<< HEAD
-    virtual void endRenderingFrame(const QRegion &damage) = 0;
+    virtual void endRenderingFrame(const QRegion &damage, const QRegion &damagedRegion) = 0;
     virtual bool makeCurrent() = 0;
     virtual void doneCurrent() = 0;
-=======
-    virtual void endRenderingFrame(const QRegion &renderedRegion, const QRegion &damagedRegion) = 0;
-
->>>>>>> 5d8f86b7
     /**
      * @brief Compositor is going into idle mode, flushes any pending paints.
      **/
