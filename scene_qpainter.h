--- conflicted
+++ resolved
@@ -23,9 +23,7 @@
 #include "scene.h"
 #include "shadow.h"
 
-<<<<<<< HEAD
 #include "decorations/decorationrenderer.h"
-=======
 #if HAVE_WAYLAND
 namespace KWayland
 {
@@ -35,7 +33,6 @@
 }
 }
 #endif
->>>>>>> 015c59d9
 
 namespace KWin {
 
