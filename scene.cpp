--- conflicted
+++ resolved
@@ -365,13 +365,8 @@
         if (size.width() > visualThumbRect.width() || size.height() > visualThumbRect.height()) {
             size = QSizeF(visualThumbRect.size());
         }
-<<<<<<< HEAD
-        thumbData.setXScale(size.width() / static_cast<qreal>(thumb->width()));
-        thumbData.setYScale(size.height() / static_cast<qreal>(thumb->height()));
-=======
-        thumbData.xScale = size.width() / static_cast<qreal>(visualThumbRect.width());
-        thumbData.yScale = size.height() / static_cast<qreal>(visualThumbRect.height());
->>>>>>> 371a2909
+        thumbData.setXScale(size.width() / static_cast<qreal>(visualThumbRect.width()));
+        thumbData.setYScale(size.height() / static_cast<qreal>(visualThumbRect.height()));
         // it can happen in the init/closing phase of the tabbox
         // that the corresponding QGraphicsScene is not available
         if (item->scene() == 0) {
@@ -407,18 +402,15 @@
             continue;
         }
         const QPoint point = viewPos + declview->mapFromScene(item->scenePos());
-        const qreal x = point.x() + w->x() + (item->width() - size.width())/2;
-        const qreal y = point.y() + w->y() + (item->height() - size.height()) / 2;
-<<<<<<< HEAD
-        thumbData.setXTranslation(x - thumb->x());
-        thumbData.setYTranslation(y - thumb->y());
-=======
-        thumbData.xTranslate = x - thumb->x();
+        qreal x = point.x() + w->x() + (item->width() - size.width())/2;
+        qreal y = point.y() + w->y() + (item->height() - size.height()) / 2;
+        x -= thumb->x();
+        y -= thumb->y();
         // compensate shadow topleft padding
-        thumbData.xTranslate += (thumb->x()-visualThumbRect.x())*thumbData.xScale;
-        thumbData.yTranslate = y - thumb->y();
-        thumbData.yTranslate += (thumb->y()-visualThumbRect.y())*thumbData.yScale;
->>>>>>> 371a2909
+        thumbData.xTranslate += (thumb->x()-visualThumbRect.x())*thumbData.xScale();
+        thumbData.yTranslate += (thumb->y()-visualThumbRect.y())*thumbData.yScale();
+        thumbData.setXTranslation(x);
+        thumbData.setYTranslation(y);
         int thumbMask = PAINT_WINDOW_TRANSFORMED | PAINT_WINDOW_LANCZOS;
         if (thumbData.opacity() == 1.0) {
             thumbMask |= PAINT_WINDOW_OPAQUE;
