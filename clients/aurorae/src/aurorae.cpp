/********************************************************************
Copyright (C) 2009, 2010, 2012 Martin Gräßlin <mgraesslin@kde.org>

This program is free software; you can redistribute it and/or modify
it under the terms of the GNU General Public License as published by
the Free Software Foundation; either version 2 of the License, or
(at your option) any later version.

This program is distributed in the hope that it will be useful,
but WITHOUT ANY WARRANTY; without even the implied warranty of
MERCHANTABILITY or FITNESS FOR A PARTICULAR PURPOSE.  See the GNU
General Public License for more details.

You should have received a copy of the GNU General Public License
along with this program.  If not, see <http://www.gnu.org/licenses/>.
*********************************************************************/

#include "aurorae.h"
#include "auroraetheme.h"
#include "config-kwin.h"

#include <QApplication>
#include <QtDeclarative/QDeclarativeComponent>
#include <QtDeclarative/QDeclarativeContext>
#include <QtDeclarative/QDeclarativeEngine>
#include <QtDeclarative/QDeclarativeItem>
<<<<<<< HEAD
#include <QGraphicsView>
=======
#include <QtGui/QGraphicsView>
#include <QPaintEngine>
>>>>>>> 25fa3aac

#include <KConfig>
#include <KConfigGroup>
#include <KDebug>
#include <KPluginInfo>
#include <KServiceTypeTrader>
#include <KStandardDirs>
#include <Plasma/FrameSvg>

namespace Aurorae
{

AuroraeFactory::AuroraeFactory()
        : QObject()
        , KDecorationFactoryUnstable()
        , m_theme(new AuroraeTheme(this))
        , m_engine(new QDeclarativeEngine(this))
        , m_component(new QDeclarativeComponent(m_engine, this))
        , m_engineType(AuroraeEngine)
{
    init();
}

void AuroraeFactory::init()
{
    qRegisterMetaType<uint>("Qt::MouseButtons");

    KConfig conf("auroraerc");
    KConfigGroup group(&conf, "Engine");
    if (!group.hasKey("EngineType") && !group.hasKey("ThemeName")) {
        // neither engine type and theme name are configured, use the only available theme
        initQML(group);
    } else if (group.hasKey("EngineType")) {
        const QString engineType = group.readEntry("EngineType", "aurorae").toLower();
        if (engineType == "qml") {
            initQML(group);
        } else {
            // fallback to classic Aurorae Themes
            initAurorae(conf, group);
        }
    } else {
        // fallback to classic Aurorae Themes
        initAurorae(conf, group);
    }
}

void AuroraeFactory::initAurorae(KConfig &conf, KConfigGroup &group)
{
    m_engineType = AuroraeEngine;
    const QString themeName = group.readEntry("ThemeName");
    if (themeName.isEmpty()) {
        // no theme configured, fall back to Plastik QML theme
        initQML(group);
        return;
    }
    KConfig config("aurorae/themes/" + themeName + '/' + themeName + "rc", KConfig::FullConfig, "data");
    KConfigGroup themeGroup(&conf, themeName);
    m_theme->loadTheme(themeName, config);
    m_theme->setBorderSize((KDecorationDefines::BorderSize)themeGroup.readEntry<int>("BorderSize", KDecorationDefines::BorderNormal));
    m_theme->setButtonSize((KDecorationDefines::BorderSize)themeGroup.readEntry<int>("ButtonSize", KDecorationDefines::BorderNormal));
    m_theme->setTabDragMimeType(tabDragMimeType());
    // setup the QML engine
    foreach (const QString &importPath, KGlobal::dirs()->findDirs("module", "imports")) {
        m_engine->addImportPath(importPath);
    }
    m_component->loadUrl(QUrl(KStandardDirs::locate("data", "kwin/aurorae/aurorae.qml")));
    m_engine->rootContext()->setContextProperty("auroraeTheme", m_theme);
    m_themeName = themeName;
}

void AuroraeFactory::initQML(const KConfigGroup &group)
{
    // try finding the QML package
    const QString themeName = group.readEntry("ThemeName", "kwin4_decoration_qml_plastik");
    kDebug(1212) << "Trying to load QML Decoration " << themeName;
    const QString internalname = themeName.toLower();

    QString constraint = QString("[X-KDE-PluginInfo-Name] == '%1'").arg(internalname);
    KService::List offers = KServiceTypeTrader::self()->query("KWin/Decoration", constraint);
    if (offers.isEmpty()) {
        kError(1212) << "Couldn't find QML Decoration " << themeName << endl;
        // TODO: what to do in error case?
        return;
    }
    KService::Ptr service = offers.first();
    KPluginInfo plugininfo(service);
    const QString pluginName = service->property("X-KDE-PluginInfo-Name").toString();
    const QString scriptName = service->property("X-Plasma-MainScript").toString();
    const QString file = KStandardDirs::locate("data", QLatin1String(KWIN_NAME) + "/decorations/" + pluginName + "/contents/" + scriptName);
    if (file.isNull()) {
        kDebug(1212) << "Could not find script file for " << pluginName;
        // TODO: what to do in error case?
        return;
    }
    m_engineType = QMLEngine;
    // setup the QML engine
    foreach (const QString &importPath, KGlobal::dirs()->findDirs("module", "imports")) {
        m_engine->addImportPath(importPath);
    }
    m_component->loadUrl(QUrl::fromLocalFile(file));
    m_themeName = themeName;
}

AuroraeFactory::~AuroraeFactory()
{
    s_instance = NULL;
}

AuroraeFactory *AuroraeFactory::instance()
{
    if (!s_instance) {
        s_instance = new AuroraeFactory;
    }

    return s_instance;
}

bool AuroraeFactory::reset(unsigned long changed)
{
    if (changed & SettingButtons) {
        emit buttonsChanged();
    }
    if (changed & SettingFont){
        emit titleFontChanged();
    }
    if (changed & SettingCompositing) {
        return false;
    }
    const KConfig conf("auroraerc");
    const KConfigGroup group(&conf, "Engine");
    const QString themeName = group.readEntry("ThemeName", "example-deco");
    const KConfig config("aurorae/themes/" + themeName + '/' + themeName + "rc", KConfig::FullConfig, "data");
    const KConfigGroup themeGroup(&conf, themeName);
    if (themeName != m_theme->themeName()) {
        delete m_engine;
        m_engine = new QDeclarativeEngine(this);
        delete m_component;
        m_component = new QDeclarativeComponent(m_engine, this);
        init();
        // recreate all decorations
        return true;
    }
    if (m_engineType == AuroraeEngine) {
        m_theme->setBorderSize((KDecorationDefines::BorderSize)themeGroup.readEntry<int>("BorderSize", KDecorationDefines::BorderNormal));
        m_theme->setButtonSize((KDecorationDefines::BorderSize)themeGroup.readEntry<int>("ButtonSize", KDecorationDefines::BorderNormal));
    }
    emit configChanged();
    return false; // need hard reset
}

bool AuroraeFactory::supports(Ability ability) const
{
    switch (ability) {
    case AbilityAnnounceButtons:
    case AbilityUsesAlphaChannel:
    case AbilityAnnounceAlphaChannel:
    case AbilityButtonMenu:
    case AbilityButtonSpacer:
    case AbilityExtendIntoClientArea:
    case AbilityButtonMinimize:
    case AbilityButtonMaximize:
    case AbilityButtonClose:
    case AbilityButtonAboveOthers:
    case AbilityButtonBelowOthers:
    case AbilityButtonShade:
    case AbilityButtonOnAllDesktops:
    case AbilityButtonHelp:
    case AbilityButtonApplicationMenu:
    case AbilityProvidesShadow:
        return true; // TODO: correct value from theme
    case AbilityTabbing:
        return false;
    case AbilityUsesBlurBehind:
        return true;
    default:
        return false;
    }
}

KDecoration *AuroraeFactory::createDecoration(KDecorationBridge *bridge)
{
    AuroraeClient *client = new AuroraeClient(bridge, this);
    return client;
}

QList< KDecorationDefines::BorderSize > AuroraeFactory::borderSizes() const
{
    return QList< BorderSize >() << BorderTiny << BorderNormal <<
        BorderLarge << BorderVeryLarge <<  BorderHuge <<
        BorderVeryHuge << BorderOversized;
}

QDeclarativeItem *AuroraeFactory::createQmlDecoration(Aurorae::AuroraeClient *client)
{
    QDeclarativeContext *context = new QDeclarativeContext(m_engine->rootContext(), this);
    context->setContextProperty("decoration", client);
    return qobject_cast< QDeclarativeItem* >(m_component->create(context));
}

AuroraeFactory *AuroraeFactory::s_instance = NULL;

/*******************************************************
* Client
*******************************************************/
AuroraeClient::AuroraeClient(KDecorationBridge *bridge, KDecorationFactory *factory)
    : KDecorationUnstable(bridge, factory)
    , m_view(NULL)
    , m_scene(new QGraphicsScene(this))
    , m_item(AuroraeFactory::instance()->createQmlDecoration(this))
{
    connect(this, SIGNAL(keepAboveChanged(bool)), SIGNAL(keepAboveChangedWrapper()));
    connect(this, SIGNAL(keepBelowChanged(bool)), SIGNAL(keepBelowChangedWrapper()));
    connect(AuroraeFactory::instance(), SIGNAL(buttonsChanged()), SIGNAL(buttonsChanged()));
    connect(AuroraeFactory::instance(), SIGNAL(configChanged()), SIGNAL(configChanged()));
    connect(AuroraeFactory::instance(), SIGNAL(titleFontChanged()), SIGNAL(fontChanged()));
    connect(m_item, SIGNAL(alphaChanged()), SLOT(slotAlphaChanged()));
    connect(this, SIGNAL(appMenuAvailable()), SIGNAL(appMenuAvailableChanged()));
    connect(this, SIGNAL(appMenuUnavailable()), SIGNAL(appMenuAvailableChanged()));
}

AuroraeClient::~AuroraeClient()
{
    m_item->setParent(NULL);
    m_item->deleteLater();
    m_scene->setParent(NULL);
    m_scene->deleteLater();
    m_view->setParent(NULL);
    m_view->deleteLater();
}

void AuroraeClient::init()
{
    m_scene->setItemIndexMethod(QGraphicsScene::NoIndex);
    // HACK: we need to add the GraphicsView as a child widget to a normal widget
    // the GraphicsView eats the mouse release event and by that kwin core starts to move
    // the decoration each time the decoration is clicked
    // therefore we use two widgets and inject an own mouse release event to the parent widget
    // when the graphics view eats a mouse event
    createMainWidget();
    widget()->setAttribute(Qt::WA_TranslucentBackground);
    widget()->setAttribute(Qt::WA_NoSystemBackground);
    widget()->installEventFilter(this);
    m_view = new QGraphicsView(m_scene, widget());
    m_view->setAttribute(Qt::WA_TranslucentBackground);
    m_view->setWindowFlags(Qt::X11BypassWindowManagerHint);
    m_view->setFrameShape(QFrame::NoFrame);
    m_view->setHorizontalScrollBarPolicy(Qt::ScrollBarAlwaysOff);
    m_view->setVerticalScrollBarPolicy(Qt::ScrollBarAlwaysOff);
    m_view->setOptimizationFlags(QGraphicsView::DontSavePainterState);
    m_view->setViewportUpdateMode(QGraphicsView::BoundingRectViewportUpdate);
    QPalette pal = m_view->palette();
    pal.setColor(m_view->backgroundRole(), Qt::transparent);
    m_view->setPalette(pal);
    QPalette pal2 = widget()->palette();
    pal2.setColor(widget()->backgroundRole(), Qt::transparent);
    widget()->setPalette(pal2);
    m_scene->addItem(m_item);
    slotAlphaChanged();

    AuroraeFactory::instance()->theme()->setCompositingActive(compositingActive());
}

bool AuroraeClient::eventFilter(QObject *object, QEvent *event)
{
    // we need to filter the wheel events on the decoration
    // QML does not yet provide a way to accept wheel events, this will change with Qt 5
    // TODO: remove in KDE5
    // see BUG: 304248
    if (object != widget() || event->type() != QEvent::Wheel) {
        return KDecorationUnstable::eventFilter(object, event);
    }
    QWheelEvent *wheel = static_cast<QWheelEvent*>(event);
    if (mousePosition(wheel->pos()) == PositionCenter) {
        titlebarMouseWheelOperation(wheel->delta());
        return true;
    }
    return false;
}

void AuroraeClient::activeChange()
{
    emit activeChanged();
}

void AuroraeClient::captionChange()
{
    emit captionChanged();
}

void AuroraeClient::iconChange()
{
    emit iconChanged();
}

void AuroraeClient::desktopChange()
{
    emit desktopChanged();
}

void AuroraeClient::maximizeChange()
{
    if (!options()->moveResizeMaximizedWindows()) {
        emit maximizeChanged();
    }
}

void AuroraeClient::resize(const QSize &s)
{
    if (m_item) {
        m_item->setWidth(s.width());
        m_item->setHeight(s.height());
    }
    m_scene->setSceneRect(QRectF(QPoint(0, 0), s));
    m_view->resize(s);
    widget()->resize(s);
}

void AuroraeClient::shadeChange()
{
    emit shadeChanged();
}

void AuroraeClient::borders(int &left, int &right, int &top, int &bottom) const
{
    if (!m_item) {
        left = right = top = bottom = 0;
        return;
    }
    const bool maximized = maximizeMode() == MaximizeFull && !options()->moveResizeMaximizedWindows();
    QObject *borders = NULL;
    if (maximized) {
        borders = m_item->findChild<QObject*>("maximizedBorders");
    } else {
        borders = m_item->findChild<QObject*>("borders");
    }
    sizesFromBorders(borders, left, right, top, bottom);
}

void AuroraeClient::padding(int &left, int &right, int &top, int &bottom) const
{
    if (!m_item) {
        left = right = top = bottom = 0;
        return;
    }
    if (maximizeMode() == MaximizeFull && !options()->moveResizeMaximizedWindows()) {
        left = right = top = bottom = 0;
        return;
    }
    sizesFromBorders(m_item->findChild<QObject*>("padding"), left, right, top, bottom);
}

void AuroraeClient::sizesFromBorders(const QObject *borders, int &left, int &right, int &top, int &bottom) const
{
    if (!borders) {
        return;
    }
    left = borders->property("left").toInt();
    right = borders->property("right").toInt();
    top = borders->property("top").toInt();
    bottom = borders->property("bottom").toInt();
}

QSize AuroraeClient::minimumSize() const
{
    return widget()->minimumSize();
}

KDecorationDefines::Position AuroraeClient::mousePosition(const QPoint &point) const
{
    // based on the code from deKorator
    int pos = PositionCenter;
    if (isShade()) {
        return Position(pos);
    }

    int borderLeft, borderTop, borderRight, borderBottom;
    borders(borderLeft, borderRight, borderTop, borderBottom);
    int paddingLeft, paddingTop, paddingRight, paddingBottom;
    padding(paddingLeft, paddingRight, paddingTop, paddingBottom);
    const bool maximized = maximizeMode() == MaximizeFull && !options()->moveResizeMaximizedWindows();
    int titleEdgeLeft, titleEdgeRight, titleEdgeTop, titleEdgeBottom;
    AuroraeFactory::instance()->theme()->titleEdges(titleEdgeLeft, titleEdgeTop, titleEdgeRight, titleEdgeBottom, maximized);
    switch (AuroraeFactory::instance()->theme()->decorationPosition()) {
    case DecorationTop:
        borderTop = titleEdgeTop;
        break;
    case DecorationLeft:
        borderLeft = titleEdgeLeft;
        break;
    case DecorationRight:
        borderRight = titleEdgeRight;
        break;
    case DecorationBottom:
        borderBottom = titleEdgeBottom;
        break;
    default:
        break; // nothing
    }
    if (point.x() >= (m_view->width() -  borderRight - paddingRight)) {
        pos |= PositionRight;
    } else if (point.x() <= borderLeft + paddingLeft) {
        pos |= PositionLeft;
    }

    if (point.y() >= m_view->height() - borderBottom - paddingBottom) {
        pos |= PositionBottom;
    } else if (point.y() <= borderTop + paddingTop ) {
        pos |= PositionTop;
    }

    return Position(pos);
}

void AuroraeClient::reset(long unsigned int changed)
{
    KDecoration::reset(changed);
}

void AuroraeClient::menuClicked()
{
    showWindowMenu(QCursor::pos());
}

void AuroraeClient::appMenuClicked()
{
    showApplicationMenu(QCursor::pos());
}

void AuroraeClient::toggleShade()
{
    setShade(!isShade());
}

void AuroraeClient::toggleKeepAbove()
{
    setKeepAbove(!keepAbove());
}

void AuroraeClient::toggleKeepBelow()
{
    setKeepBelow(!keepBelow());
}

bool AuroraeClient::isMaximized() const
{
    return maximizeMode()==KDecorationDefines::MaximizeFull && !options()->moveResizeMaximizedWindows();
}

void AuroraeClient::titlePressed(int button, int buttons)
{
    titlePressed(static_cast<Qt::MouseButton>(button), static_cast<Qt::MouseButtons>(buttons));
}

void AuroraeClient::titleReleased(int button, int buttons)
{
    titleReleased(static_cast<Qt::MouseButton>(button), static_cast<Qt::MouseButtons>(buttons));
}

void AuroraeClient::titleMouseMoved(int button, int buttons)
{
    titleMouseMoved(static_cast<Qt::MouseButton>(button), static_cast<Qt::MouseButtons>(buttons));
}

void AuroraeClient::titlePressed(Qt::MouseButton button, Qt::MouseButtons buttons)
{
    const QPoint cursor = QCursor::pos();
    QMouseEvent *event = new QMouseEvent(QEvent::MouseButtonPress, widget()->mapFromGlobal(cursor),
                                         cursor, button, buttons, Qt::NoModifier);
    processMousePressEvent(event);
    delete event;
    event = 0;
}

void AuroraeClient::titleReleased(Qt::MouseButton button, Qt::MouseButtons buttons)
{
    const QPoint cursor = QCursor::pos();
    QMouseEvent *event = new QMouseEvent(QEvent::MouseButtonRelease, widget()->mapFromGlobal(cursor),
                                         cursor, button, buttons, Qt::NoModifier);
    QApplication::sendEvent(widget(), event);
    delete event;
    event = 0;
}

void AuroraeClient::titleMouseMoved(Qt::MouseButton button, Qt::MouseButtons buttons)
{
    const QPoint cursor = QCursor::pos();
    QMouseEvent *event = new QMouseEvent(QEvent::MouseMove, widget()->mapFromGlobal(cursor),
                                         cursor, button, buttons, Qt::NoModifier);
    QApplication::sendEvent(widget(), event);
    delete event;
    event = 0;
}

void AuroraeClient::themeChanged()
{
    m_scene->clear();
    m_item = AuroraeFactory::instance()->createQmlDecoration(this);
    if (m_item) {
        m_item->setWidth(m_scene->sceneRect().width());
        m_item->setHeight(m_scene->sceneRect().height());
    }
    m_scene->addItem(m_item);
    connect(m_item, SIGNAL(alphaChanged()), SLOT(slotAlphaChanged()));
    slotAlphaChanged();
}

int AuroraeClient::doubleClickInterval() const
{
    return QApplication::doubleClickInterval();
}

void AuroraeClient::closeWindow()
{
    QMetaObject::invokeMethod(qobject_cast< KDecorationUnstable* >(this), "doCloseWindow", Qt::QueuedConnection);
}

void AuroraeClient::doCloseWindow()
{
    KDecorationUnstable::closeWindow();
}

void AuroraeClient::maximize(int button)
{
    // a maximized window does not need to have a window decoration
    // in that case we need to delay handling by one cycle
    // BUG: 304870
    QMetaObject::invokeMethod(qobject_cast< KDecorationUnstable* >(this),
                              "doMaximzie",
                              Qt::QueuedConnection,
                              Q_ARG(int, button));
}

void AuroraeClient::doMaximzie(int button)
{
    KDecorationUnstable::maximize(static_cast<Qt::MouseButton>(button));
}

void AuroraeClient::titlebarDblClickOperation()
{
    // the double click operation can result in a window being maximized
    // see maximize
    QMetaObject::invokeMethod(qobject_cast< KDecorationUnstable* >(this), "doTitlebarDblClickOperation", Qt::QueuedConnection);
}

void AuroraeClient::doTitlebarDblClickOperation()
{
    KDecorationUnstable::titlebarDblClickOperation();
}

QVariant AuroraeClient::readConfig(const QString &key, const QVariant &defaultValue)
{
    KSharedConfigPtr config = KSharedConfig::openConfig("auroraerc");
    return config->group(AuroraeFactory::instance()->currentThemeName()).readEntry(key, defaultValue);
}

void AuroraeClient::slotAlphaChanged()
{
    QVariant alphaProperty = m_item->property("alpha");
    if (alphaProperty.isValid() && alphaProperty.canConvert<bool>()) {
        setAlphaEnabled(alphaProperty.toBool());
    } else {
        // by default all Aurorae themes use the alpha channel
        setAlphaEnabled(true);
    }
}

<<<<<<< HEAD
QRegion AuroraeClient::region(KDecorationDefines::Region r)
{
    if (r != ExtendedBorderRegion) {
        return QRegion();
    }
    if (!m_item) {
        return QRegion();
    }
    if (isMaximized()) {
        // empty region for maximized windows
        return QRegion();
    }
    int left, right, top, bottom;
    left = right = top = bottom = 0;
    sizesFromBorders(m_item->findChild<QObject*>("extendedBorders"), left, right, top, bottom);
    if (top == 0 && right == 0 && bottom == 0 && left == 0) {
        // no extended borders
        return QRegion();
    }

    int paddingLeft, paddingRight, paddingTop, paddingBottom;
    paddingLeft = paddingRight = paddingTop = paddingBottom = 0;
    padding(paddingLeft, paddingRight, paddingTop, paddingBottom);
    QRect rect = widget()->rect().adjusted(paddingLeft, paddingTop, -paddingRight, -paddingBottom);
    rect.translate(-paddingLeft, -paddingTop);

    return QRegion(rect.adjusted(-left, -top, right, bottom)).subtract(rect);
=======
bool AuroraeClient::animationsSupported() const
{
    if (!compositingActive()) {
        return false;
    }
    QPixmap pix(1,1);
    QPainter p(&pix);
    const bool raster = p.paintEngine()->type() == QPaintEngine::Raster;
    p.end();
    return raster;
>>>>>>> 25fa3aac
}

} // namespace Aurorae

extern "C"
{
    KDE_EXPORT KDecorationFactory *create_factory() {
        return Aurorae::AuroraeFactory::instance();
    }
    KWIN_EXPORT int decoration_version() {
        return KWIN_DECORATION_API_VERSION;
    }
}


#include "aurorae.moc"<|MERGE_RESOLUTION|>--- conflicted
+++ resolved
@@ -24,12 +24,8 @@
 #include <QtDeclarative/QDeclarativeContext>
 #include <QtDeclarative/QDeclarativeEngine>
 #include <QtDeclarative/QDeclarativeItem>
-<<<<<<< HEAD
 #include <QGraphicsView>
-=======
-#include <QtGui/QGraphicsView>
 #include <QPaintEngine>
->>>>>>> 25fa3aac
 
 #include <KConfig>
 #include <KConfigGroup>
@@ -596,7 +592,6 @@
     }
 }
 
-<<<<<<< HEAD
 QRegion AuroraeClient::region(KDecorationDefines::Region r)
 {
     if (r != ExtendedBorderRegion) {
@@ -624,7 +619,8 @@
     rect.translate(-paddingLeft, -paddingTop);
 
     return QRegion(rect.adjusted(-left, -top, right, bottom)).subtract(rect);
-=======
+}
+
 bool AuroraeClient::animationsSupported() const
 {
     if (!compositingActive()) {
@@ -635,7 +631,6 @@
     const bool raster = p.paintEngine()->type() == QPaintEngine::Raster;
     p.end();
     return raster;
->>>>>>> 25fa3aac
 }
 
 } // namespace Aurorae
