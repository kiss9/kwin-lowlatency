/********************************************************************
 KWin - the KDE window manager
 This file is part of the KDE project.

Copyright (C) 1999, 2000 Matthias Ettrich <ettrich@kde.org>
Copyright (C) 2003 Lubos Lunak <l.lunak@kde.org>

This program is free software; you can redistribute it and/or modify
it under the terms of the GNU General Public License as published by
the Free Software Foundation; either version 2 of the License, or
(at your option) any later version.

This program is distributed in the hope that it will be useful,
but WITHOUT ANY WARRANTY; without even the implied warranty of
MERCHANTABILITY or FITNESS FOR A PARTICULAR PURPOSE.  See the
GNU General Public License for more details.

You should have received a copy of the GNU General Public License
along with this program.  If not, see <http://www.gnu.org/licenses/>.
*********************************************************************/

#include "sm.h"

#include <unistd.h>
#include <stdlib.h>
#include <pwd.h>
#include <fixx11h.h>
#include <kconfig.h>

#include "workspace.h"
#include "client.h"
#include <QDebug>
#include <QSocketNotifier>
#include <QSessionManager>

namespace KWin
{

#if KWIN_QT5_PORTING
bool SessionManager::saveState(QSessionManager& sm)
{
    // If the session manager is ksmserver, save stacking
    // order, active window, active desktop etc. in phase 1,
    // as ksmserver assures no interaction will be done
    // before the WM finishes phase 1. Saving in phase 2 is
    // too late, as possible user interaction may change some things.
    // Phase2 is still needed though (ICCCM 5.2)
#if KWIN_QT5_PORTING
    char* sm_vendor = SmcVendor(static_cast< SmcConn >(sm.handle()));
    bool ksmserver = qstrcmp(sm_vendor, "KDE") == 0;
    free(sm_vendor);
#else
#warning need to figure out whether the used SessionManager is ksmserver
    bool ksmserver = false;
#endif
    if (!sm.isPhase2()) {
        Workspace::self()->sessionSaveStarted();
        if (ksmserver)   // save stacking order etc. before "save file?" etc. dialogs change it
            Workspace::self()->storeSession(kapp->sessionConfig(), SMSavePhase0);
        sm.release(); // Qt doesn't automatically release in this case (bug?)
        sm.requestPhase2();
        return true;
    }
    Workspace::self()->storeSession(kapp->sessionConfig(), ksmserver ? SMSavePhase2 : SMSavePhase2Full);
#if KWIN_QT5_PORTING
    kapp->sessionConfig()->sync();
#endif
    return true;
}

// I bet this is broken, just like everywhere else in KDE
bool SessionManager::commitData(QSessionManager& sm)
{
    if (!sm.isPhase2())
        Workspace::self()->sessionSaveStarted();
    return true;
}
#endif

// Workspace

/*!
  Stores the current session in the config file

  \sa loadSessionInfo()
 */
void Workspace::storeSession(KConfig* config, SMSavePhase phase)
{
    KConfigGroup cg(config, "Session");
    int count =  0;
    int active_client = -1;

    for (ClientList::Iterator it = clients.begin(); it != clients.end(); ++it) {
        Client* c = (*it);
        QByteArray sessionId = c->sessionId();
        QByteArray wmCommand = c->wmCommand();
        if (sessionId.isEmpty())
            // remember also applications that are not XSMP capable
            // and use the obsolete WM_COMMAND / WM_SAVE_YOURSELF
            if (wmCommand.isEmpty())
                continue;
        count++;
        if (c->isActive())
            active_client = count;
        if (phase == SMSavePhase2 || phase == SMSavePhase2Full)
            storeClient(cg, count, c);
    }
    if (phase == SMSavePhase0) {
        // it would be much simpler to save these values to the config file,
        // but both Qt and KDE treat phase1 and phase2 separately,
        // which results in different sessionkey and different config file :(
        session_active_client = active_client;
        session_desktop = VirtualDesktopManager::self()->current();
    } else if (phase == SMSavePhase2) {
        cg.writeEntry("count", count);
        cg.writeEntry("active", session_active_client);
        cg.writeEntry("desktop", session_desktop);
    } else { // SMSavePhase2Full
        cg.writeEntry("count", count);
        cg.writeEntry("active", session_active_client);
        cg.writeEntry("desktop", VirtualDesktopManager::self()->current());
    }
}

void Workspace::storeClient(KConfigGroup &cg, int num, Client *c)
{
    c->setSessionInteract(false); //make sure we get the real values
    QString n = QString::number(num);
<<<<<<< HEAD
    cg.writeEntry(QStringLiteral("sessionId") + n, c->sessionId().constData());
    cg.writeEntry(QStringLiteral("windowRole") + n, c->windowRole().constData());
    cg.writeEntry(QStringLiteral("wmCommand") + n, c->wmCommand().constData());
    cg.writeEntry(QStringLiteral("wmClientMachine") + n, c->wmClientMachine(true).constData());
    cg.writeEntry(QStringLiteral("resourceName") + n, c->resourceName().constData());
    cg.writeEntry(QStringLiteral("resourceClass") + n, c->resourceClass().constData());
    cg.writeEntry(QStringLiteral("geometry") + n, QRect(c->calculateGravitation(true), c->clientSize()));   // FRAME
    cg.writeEntry(QStringLiteral("restore") + n, c->geometryRestore());
    cg.writeEntry(QStringLiteral("fsrestore") + n, c->geometryFSRestore());
    cg.writeEntry(QStringLiteral("maximize") + n, (int) c->maximizeMode());
    cg.writeEntry(QStringLiteral("fullscreen") + n, (int) c->fullScreenMode());
    cg.writeEntry(QStringLiteral("desktop") + n, c->desktop());
=======
    cg.writeEntry(QString("sessionId") + n, c->sessionId().constData());
    cg.writeEntry(QString("windowRole") + n, c->windowRole().constData());
    cg.writeEntry(QString("wmCommand") + n, c->wmCommand().constData());
    cg.writeEntry(QString("resourceName") + n, c->resourceName().constData());
    cg.writeEntry(QString("resourceClass") + n, c->resourceClass().constData());
    cg.writeEntry(QString("geometry") + n, QRect(c->calculateGravitation(true), c->clientSize()));   // FRAME
    cg.writeEntry(QString("restore") + n, c->geometryRestore());
    cg.writeEntry(QString("fsrestore") + n, c->geometryFSRestore());
    cg.writeEntry(QString("maximize") + n, (int) c->maximizeMode());
    cg.writeEntry(QString("fullscreen") + n, (int) c->fullScreenMode());
    cg.writeEntry(QString("desktop") + n, c->desktop());
>>>>>>> 23ae01ff
    // the config entry is called "iconified" for back. comp. reasons
    // (kconf_update script for updating session files would be too complicated)
    cg.writeEntry(QStringLiteral("iconified") + n, c->isMinimized());
    cg.writeEntry(QStringLiteral("opacity") + n, c->opacity());
    // the config entry is called "sticky" for back. comp. reasons
    cg.writeEntry(QStringLiteral("sticky") + n, c->isOnAllDesktops());
    cg.writeEntry(QStringLiteral("shaded") + n, c->isShade());
    // the config entry is called "staysOnTop" for back. comp. reasons
    cg.writeEntry(QStringLiteral("staysOnTop") + n, c->keepAbove());
    cg.writeEntry(QStringLiteral("keepBelow") + n, c->keepBelow());
    cg.writeEntry(QStringLiteral("skipTaskbar") + n, c->skipTaskbar(true));
    cg.writeEntry(QStringLiteral("skipPager") + n, c->skipPager());
    cg.writeEntry(QStringLiteral("skipSwitcher") + n, c->skipSwitcher());
    // not really just set by user, but name kept for back. comp. reasons
    cg.writeEntry(QStringLiteral("userNoBorder") + n, c->noBorder());
    cg.writeEntry(QStringLiteral("windowType") + n, windowTypeToTxt(c->windowType()));
    cg.writeEntry(QStringLiteral("shortcut") + n, c->shortcut().toString());
    cg.writeEntry(QStringLiteral("stackingOrder") + n, unconstrained_stacking_order.indexOf(c));
    // KConfig doesn't support long so we need to live with less precision on 64-bit systems
    cg.writeEntry(QStringLiteral("tabGroup") + n, static_cast<int>(reinterpret_cast<long>(c->tabGroup())));
    cg.writeEntry(QStringLiteral("activities") + n, c->activities());
}

void Workspace::storeSubSession(const QString &name, QSet<QByteArray> sessionIds)
{
    //TODO clear it first
    KConfigGroup cg(KSharedConfig::openConfig(), QStringLiteral("SubSession: ") + name);
    int count =  0;
    int active_client = -1;
    for (ClientList::Iterator it = clients.begin(); it != clients.end(); ++it) {
        Client* c = (*it);
        QByteArray sessionId = c->sessionId();
        QByteArray wmCommand = c->wmCommand();
        if (sessionId.isEmpty())
            // remember also applications that are not XSMP capable
            // and use the obsolete WM_COMMAND / WM_SAVE_YOURSELF
            if (wmCommand.isEmpty())
                continue;
        if (!sessionIds.contains(sessionId))
            continue;

        qDebug() << "storing" << sessionId;
        count++;
        if (c->isActive())
            active_client = count;
        storeClient(cg, count, c);
    }
    cg.writeEntry("count", count);
    cg.writeEntry("active", active_client);
    //cg.writeEntry( "desktop", currentDesktop());
}

/*!
  Loads the session information from the config file.

  \sa storeSession()
 */
void Workspace::loadSessionInfo()
{
    session.clear();
#if KWIN_QT5_PORTING
    KConfigGroup cg(kapp->sessionConfig(), "Session");

    addSessionInfo(cg);
#endif
}

void Workspace::addSessionInfo(KConfigGroup &cg)
{
    int count =  cg.readEntry("count", 0);
    int active_client = cg.readEntry("active", 0);
    for (int i = 1; i <= count; i++) {
        QString n = QString::number(i);
        SessionInfo* info = new SessionInfo;
        session.append(info);
<<<<<<< HEAD
        info->sessionId = cg.readEntry(QStringLiteral("sessionId") + n, QString()).toLatin1();
        info->windowRole = cg.readEntry(QStringLiteral("windowRole") + n, QString()).toLatin1();
        info->wmCommand = cg.readEntry(QStringLiteral("wmCommand") + n, QString()).toLatin1();
        info->wmClientMachine = cg.readEntry(QStringLiteral("wmClientMachine") + n, QString()).toLatin1();
        info->resourceName = cg.readEntry(QStringLiteral("resourceName") + n, QString()).toLatin1();
        info->resourceClass = cg.readEntry(QStringLiteral("resourceClass") + n, QString()).toLower().toLatin1();
        info->geometry = cg.readEntry(QStringLiteral("geometry") + n, QRect());
        info->restore = cg.readEntry(QStringLiteral("restore") + n, QRect());
        info->fsrestore = cg.readEntry(QStringLiteral("fsrestore") + n, QRect());
        info->maximized = cg.readEntry(QStringLiteral("maximize") + n, 0);
        info->fullscreen = cg.readEntry(QStringLiteral("fullscreen") + n, 0);
        info->desktop = cg.readEntry(QStringLiteral("desktop") + n, 0);
        info->minimized = cg.readEntry(QStringLiteral("iconified") + n, false);
        info->opacity = cg.readEntry(QStringLiteral("opacity") + n, 1.0);
        info->onAllDesktops = cg.readEntry(QStringLiteral("sticky") + n, false);
        info->shaded = cg.readEntry(QStringLiteral("shaded") + n, false);
        info->keepAbove = cg.readEntry(QStringLiteral("staysOnTop") + n, false);
        info->keepBelow = cg.readEntry(QStringLiteral("keepBelow") + n, false);
        info->skipTaskbar = cg.readEntry(QStringLiteral("skipTaskbar") + n, false);
        info->skipPager = cg.readEntry(QStringLiteral("skipPager") + n, false);
        info->skipSwitcher = cg.readEntry(QStringLiteral("skipSwitcher") + n, false);
        info->noBorder = cg.readEntry(QStringLiteral("userNoBorder") + n, false);
        info->windowType = txtToWindowType(cg.readEntry(QStringLiteral("windowType") + n, QString()).toLatin1().constData());
        info->shortcut = cg.readEntry(QStringLiteral("shortcut") + n, QString());
=======
        info->sessionId = cg.readEntry(QString("sessionId") + n, QString()).toLatin1();
        info->windowRole = cg.readEntry(QString("windowRole") + n, QString()).toLatin1();
        info->wmCommand = cg.readEntry(QString("wmCommand") + n, QString()).toLatin1();
        info->resourceName = cg.readEntry(QString("resourceName") + n, QString()).toLatin1();
        info->resourceClass = cg.readEntry(QString("resourceClass") + n, QString()).toLower().toLatin1();
        info->geometry = cg.readEntry(QString("geometry") + n, QRect());
        info->restore = cg.readEntry(QString("restore") + n, QRect());
        info->fsrestore = cg.readEntry(QString("fsrestore") + n, QRect());
        info->maximized = cg.readEntry(QString("maximize") + n, 0);
        info->fullscreen = cg.readEntry(QString("fullscreen") + n, 0);
        info->desktop = cg.readEntry(QString("desktop") + n, 0);
        info->minimized = cg.readEntry(QString("iconified") + n, false);
        info->opacity = cg.readEntry(QString("opacity") + n, 1.0);
        info->onAllDesktops = cg.readEntry(QString("sticky") + n, false);
        info->shaded = cg.readEntry(QString("shaded") + n, false);
        info->keepAbove = cg.readEntry(QString("staysOnTop") + n, false);
        info->keepBelow = cg.readEntry(QString("keepBelow") + n, false);
        info->skipTaskbar = cg.readEntry(QString("skipTaskbar") + n, false);
        info->skipPager = cg.readEntry(QString("skipPager") + n, false);
        info->skipSwitcher = cg.readEntry(QString("skipSwitcher") + n, false);
        info->noBorder = cg.readEntry(QString("userNoBorder") + n, false);
        info->windowType = txtToWindowType(cg.readEntry(QString("windowType") + n, QString()).toLatin1());
        info->shortcut = cg.readEntry(QString("shortcut") + n, QString());
>>>>>>> 23ae01ff
        info->active = (active_client == i);
        info->stackingOrder = cg.readEntry(QStringLiteral("stackingOrder") + n, -1);
        info->tabGroup = cg.readEntry(QStringLiteral("tabGroup") + n, 0);
        info->tabGroupClient = NULL;
        info->activities = cg.readEntry(QStringLiteral("activities") + n, QStringList());
    }
}

void Workspace::loadSubSessionInfo(const QString &name)
{
    KConfigGroup cg(KSharedConfig::openConfig(), QStringLiteral("SubSession: ") + name);
    addSessionInfo(cg);
}

/*!
  Returns a SessionInfo for client \a c. The returned session
  info is removed from the storage. It's up to the caller to delete it.

  This function is called when a new window is mapped and must be managed.
  We try to find a matching entry in the session.

  May return 0 if there's no session info for the client.
 */
SessionInfo* Workspace::takeSessionInfo(Client* c)
{
    SessionInfo *realInfo = 0;
    QByteArray sessionId = c->sessionId();
    QByteArray windowRole = c->windowRole();
    QByteArray wmCommand = c->wmCommand();
    QByteArray resourceName = c->resourceName();
    QByteArray resourceClass = c->resourceClass();

    // First search ``session''
    if (! sessionId.isEmpty()) {
        // look for a real session managed client (algorithm suggested by ICCCM)
        foreach (SessionInfo * info, session) {
            if (realInfo)
                break;
            if (info->sessionId == sessionId && sessionInfoWindowTypeMatch(c, info)) {
                if (! windowRole.isEmpty()) {
                    if (info->windowRole == windowRole) {
                        realInfo = info;
                        session.removeAll(info);
                    }
                } else {
                    if (info->windowRole.isEmpty()
                            && info->resourceName == resourceName
                            && info->resourceClass == resourceClass) {
                        realInfo = info;
                        session.removeAll(info);
                    }
                }
            }
        }
    } else {
        // look for a sessioninfo with matching features.
        foreach (SessionInfo * info, session) {
            if (realInfo)
                break;
            if (info->resourceName == resourceName
                    && info->resourceClass == resourceClass
                    && sessionInfoWindowTypeMatch(c, info)) {
                if (wmCommand.isEmpty() || info->wmCommand == wmCommand) {
                    realInfo = info;
                    session.removeAll(info);
                }
            }
        }
    }

    // Set tabGroupClient for other clients in the same group
    if (realInfo && realInfo->tabGroup) {
        foreach (SessionInfo * info, session) {
            if (!info->tabGroupClient && info->tabGroup == realInfo->tabGroup)
                info->tabGroupClient = c;
        }
    }

    return realInfo;
}

bool Workspace::sessionInfoWindowTypeMatch(Client* c, SessionInfo* info)
{
    if (info->windowType == -2) {
        // undefined (not really part of NET::WindowType)
        return !c->isSpecialWindow();
    }
    return info->windowType == c->windowType();
}

static const char* const window_type_names[] = {
    "Unknown", "Normal" , "Desktop", "Dock", "Toolbar", "Menu", "Dialog",
    "Override", "TopMenu", "Utility", "Splash"
};
// change also the two functions below when adding new entries

const char* Workspace::windowTypeToTxt(NET::WindowType type)
{
    if (type >= NET::Unknown && type <= NET::Splash)
        return window_type_names[ type + 1 ]; // +1 (unknown==-1)
    if (type == -2)   // undefined (not really part of NET::WindowType)
        return "Undefined";
    qFatal("Unknown Window Type");
    return NULL;
}

NET::WindowType Workspace::txtToWindowType(const char* txt)
{
    for (int i = NET::Unknown;
            i <= NET::Splash;
            ++i)
        if (qstrcmp(txt, window_type_names[ i + 1 ]) == 0)     // +1
            return static_cast< NET::WindowType >(i);
    return static_cast< NET::WindowType >(-2);   // undefined
}




// KWin's focus stealing prevention causes problems with user interaction
// during session save, as it prevents possible dialogs from getting focus.
// Therefore it's temporarily disabled during session saving. Start of
// session saving can be detected in SessionManager::saveState() above,
// but Qt doesn't have API for saying when session saved finished (either
// successfully, or was canceled). Therefore, create another connection
// to session manager, that will provide this information.
// Similarly the remember feature of window-specific settings should be disabled
// during KDE shutdown when windows may move e.g. because of Kicker going away
// (struts changing). When session saving starts, it can be cancelled, in which
// case the shutdown_cancelled callback is invoked, or it's a checkpoint that
// is immediatelly followed by save_complete, or finally it's a shutdown that
// is immediatelly followed by die callback. So getting save_yourself with shutdown
// set disables window-specific settings remembering, getting shutdown_cancelled
// re-enables, otherwise KWin will go away after die.
static void save_yourself(SmcConn conn_P, SmPointer ptr, int, Bool shutdown, int, Bool)
{
    SessionSaveDoneHelper* session = reinterpret_cast< SessionSaveDoneHelper* >(ptr);
    if (conn_P != session->connection())
        return;
    if (shutdown)
        RuleBook::self()->setUpdatesDisabled(true);
    SmcSaveYourselfDone(conn_P, True);
}

static void die(SmcConn conn_P, SmPointer ptr)
{
    SessionSaveDoneHelper* session = reinterpret_cast< SessionSaveDoneHelper* >(ptr);
    if (conn_P != session->connection())
        return;
    // session->saveDone(); we will quit anyway
    session->close();
}

static void save_complete(SmcConn conn_P, SmPointer ptr)
{
    SessionSaveDoneHelper* session = reinterpret_cast< SessionSaveDoneHelper* >(ptr);
    if (conn_P != session->connection())
        return;
    session->saveDone();
}

static void shutdown_cancelled(SmcConn conn_P, SmPointer ptr)
{
    SessionSaveDoneHelper* session = reinterpret_cast< SessionSaveDoneHelper* >(ptr);
    if (conn_P != session->connection())
        return;
    RuleBook::self()->setUpdatesDisabled(false);   // re-enable
    // no need to differentiate between successful finish and cancel
    session->saveDone();
}

void SessionSaveDoneHelper::saveDone()
{
#if KWIN_QT5_PORTING
    Workspace::self()->sessionSaveDone();
#endif
}

SessionSaveDoneHelper::SessionSaveDoneHelper()
{
    SmcCallbacks calls;
    calls.save_yourself.callback = save_yourself;
    calls.save_yourself.client_data = reinterpret_cast< SmPointer >(this);
    calls.die.callback = die;
    calls.die.client_data = reinterpret_cast< SmPointer >(this);
    calls.save_complete.callback = save_complete;
    calls.save_complete.client_data = reinterpret_cast< SmPointer >(this);
    calls.shutdown_cancelled.callback = shutdown_cancelled;
    calls.shutdown_cancelled.client_data = reinterpret_cast< SmPointer >(this);
    char* id = NULL;
    char err[ 11 ];
    conn = SmcOpenConnection(NULL, 0, 1, 0,
                             SmcSaveYourselfProcMask | SmcDieProcMask | SmcSaveCompleteProcMask
                             | SmcShutdownCancelledProcMask, &calls, NULL, &id, 10, err);
    if (id != NULL)
        free(id);
    if (conn == NULL)
        return; // no SM
    // set the required properties, mostly dummy values
    SmPropValue propvalue[ 5 ];
    SmProp props[ 5 ];
    propvalue[ 0 ].length = sizeof(unsigned char);
    unsigned char value0 = SmRestartNever; // so that this extra SM connection doesn't interfere
    propvalue[ 0 ].value = &value0;
    props[ 0 ].name = const_cast< char* >(SmRestartStyleHint);
    props[ 0 ].type = const_cast< char* >(SmCARD8);
    props[ 0 ].num_vals = 1;
    props[ 0 ].vals = &propvalue[ 0 ];
    struct passwd* entry = getpwuid(geteuid());
    propvalue[ 1 ].length = entry != NULL ? strlen(entry->pw_name) : 0;
    propvalue[ 1 ].value = (SmPointer)(entry != NULL ? entry->pw_name : "");
    props[ 1 ].name = const_cast< char* >(SmUserID);
    props[ 1 ].type = const_cast< char* >(SmARRAY8);
    props[ 1 ].num_vals = 1;
    props[ 1 ].vals = &propvalue[ 1 ];
    propvalue[ 2 ].length = 0;
    propvalue[ 2 ].value = (SmPointer)("");
    props[ 2 ].name = const_cast< char* >(SmRestartCommand);
    props[ 2 ].type = const_cast< char* >(SmLISTofARRAY8);
    props[ 2 ].num_vals = 1;
    props[ 2 ].vals = &propvalue[ 2 ];
    propvalue[ 3 ].length = strlen("kwinsmhelper");
    propvalue[ 3 ].value = (SmPointer)"kwinsmhelper";
    props[ 3 ].name = const_cast< char* >(SmProgram);
    props[ 3 ].type = const_cast< char* >(SmARRAY8);
    props[ 3 ].num_vals = 1;
    props[ 3 ].vals = &propvalue[ 3 ];
    propvalue[ 4 ].length = 0;
    propvalue[ 4 ].value = (SmPointer)("");
    props[ 4 ].name = const_cast< char* >(SmCloneCommand);
    props[ 4 ].type = const_cast< char* >(SmLISTofARRAY8);
    props[ 4 ].num_vals = 1;
    props[ 4 ].vals = &propvalue[ 4 ];
    SmProp* p[ 5 ] = { &props[ 0 ], &props[ 1 ], &props[ 2 ], &props[ 3 ], &props[ 4 ] };
    SmcSetProperties(conn, 5, p);
    notifier = new QSocketNotifier(IceConnectionNumber(SmcGetIceConnection(conn)),
                                   QSocketNotifier::Read, this);
    connect(notifier, SIGNAL(activated(int)), SLOT(processData()));
}

SessionSaveDoneHelper::~SessionSaveDoneHelper()
{
    close();
}

void SessionSaveDoneHelper::close()
{
    if (conn != NULL) {
        delete notifier;
        SmcCloseConnection(conn, 0, NULL);
    }
    conn = NULL;
}

void SessionSaveDoneHelper::processData()
{
    if (conn != NULL)
        IceProcessMessages(SmcGetIceConnection(conn), 0, 0);
}

void Workspace::sessionSaveDone()
{
    session_saving = false;
    //remove sessionInteract flag from all clients
    foreach (Client * c, clients) {
        c->setSessionInteract(false);
    }
}

} // namespace

#include "sm.moc"<|MERGE_RESOLUTION|>--- conflicted
+++ resolved
@@ -126,11 +126,9 @@
 {
     c->setSessionInteract(false); //make sure we get the real values
     QString n = QString::number(num);
-<<<<<<< HEAD
     cg.writeEntry(QStringLiteral("sessionId") + n, c->sessionId().constData());
     cg.writeEntry(QStringLiteral("windowRole") + n, c->windowRole().constData());
     cg.writeEntry(QStringLiteral("wmCommand") + n, c->wmCommand().constData());
-    cg.writeEntry(QStringLiteral("wmClientMachine") + n, c->wmClientMachine(true).constData());
     cg.writeEntry(QStringLiteral("resourceName") + n, c->resourceName().constData());
     cg.writeEntry(QStringLiteral("resourceClass") + n, c->resourceClass().constData());
     cg.writeEntry(QStringLiteral("geometry") + n, QRect(c->calculateGravitation(true), c->clientSize()));   // FRAME
@@ -139,19 +137,6 @@
     cg.writeEntry(QStringLiteral("maximize") + n, (int) c->maximizeMode());
     cg.writeEntry(QStringLiteral("fullscreen") + n, (int) c->fullScreenMode());
     cg.writeEntry(QStringLiteral("desktop") + n, c->desktop());
-=======
-    cg.writeEntry(QString("sessionId") + n, c->sessionId().constData());
-    cg.writeEntry(QString("windowRole") + n, c->windowRole().constData());
-    cg.writeEntry(QString("wmCommand") + n, c->wmCommand().constData());
-    cg.writeEntry(QString("resourceName") + n, c->resourceName().constData());
-    cg.writeEntry(QString("resourceClass") + n, c->resourceClass().constData());
-    cg.writeEntry(QString("geometry") + n, QRect(c->calculateGravitation(true), c->clientSize()));   // FRAME
-    cg.writeEntry(QString("restore") + n, c->geometryRestore());
-    cg.writeEntry(QString("fsrestore") + n, c->geometryFSRestore());
-    cg.writeEntry(QString("maximize") + n, (int) c->maximizeMode());
-    cg.writeEntry(QString("fullscreen") + n, (int) c->fullScreenMode());
-    cg.writeEntry(QString("desktop") + n, c->desktop());
->>>>>>> 23ae01ff
     // the config entry is called "iconified" for back. comp. reasons
     // (kconf_update script for updating session files would be too complicated)
     cg.writeEntry(QStringLiteral("iconified") + n, c->isMinimized());
@@ -227,11 +212,9 @@
         QString n = QString::number(i);
         SessionInfo* info = new SessionInfo;
         session.append(info);
-<<<<<<< HEAD
         info->sessionId = cg.readEntry(QStringLiteral("sessionId") + n, QString()).toLatin1();
         info->windowRole = cg.readEntry(QStringLiteral("windowRole") + n, QString()).toLatin1();
         info->wmCommand = cg.readEntry(QStringLiteral("wmCommand") + n, QString()).toLatin1();
-        info->wmClientMachine = cg.readEntry(QStringLiteral("wmClientMachine") + n, QString()).toLatin1();
         info->resourceName = cg.readEntry(QStringLiteral("resourceName") + n, QString()).toLatin1();
         info->resourceClass = cg.readEntry(QStringLiteral("resourceClass") + n, QString()).toLower().toLatin1();
         info->geometry = cg.readEntry(QStringLiteral("geometry") + n, QRect());
@@ -252,31 +235,6 @@
         info->noBorder = cg.readEntry(QStringLiteral("userNoBorder") + n, false);
         info->windowType = txtToWindowType(cg.readEntry(QStringLiteral("windowType") + n, QString()).toLatin1().constData());
         info->shortcut = cg.readEntry(QStringLiteral("shortcut") + n, QString());
-=======
-        info->sessionId = cg.readEntry(QString("sessionId") + n, QString()).toLatin1();
-        info->windowRole = cg.readEntry(QString("windowRole") + n, QString()).toLatin1();
-        info->wmCommand = cg.readEntry(QString("wmCommand") + n, QString()).toLatin1();
-        info->resourceName = cg.readEntry(QString("resourceName") + n, QString()).toLatin1();
-        info->resourceClass = cg.readEntry(QString("resourceClass") + n, QString()).toLower().toLatin1();
-        info->geometry = cg.readEntry(QString("geometry") + n, QRect());
-        info->restore = cg.readEntry(QString("restore") + n, QRect());
-        info->fsrestore = cg.readEntry(QString("fsrestore") + n, QRect());
-        info->maximized = cg.readEntry(QString("maximize") + n, 0);
-        info->fullscreen = cg.readEntry(QString("fullscreen") + n, 0);
-        info->desktop = cg.readEntry(QString("desktop") + n, 0);
-        info->minimized = cg.readEntry(QString("iconified") + n, false);
-        info->opacity = cg.readEntry(QString("opacity") + n, 1.0);
-        info->onAllDesktops = cg.readEntry(QString("sticky") + n, false);
-        info->shaded = cg.readEntry(QString("shaded") + n, false);
-        info->keepAbove = cg.readEntry(QString("staysOnTop") + n, false);
-        info->keepBelow = cg.readEntry(QString("keepBelow") + n, false);
-        info->skipTaskbar = cg.readEntry(QString("skipTaskbar") + n, false);
-        info->skipPager = cg.readEntry(QString("skipPager") + n, false);
-        info->skipSwitcher = cg.readEntry(QString("skipSwitcher") + n, false);
-        info->noBorder = cg.readEntry(QString("userNoBorder") + n, false);
-        info->windowType = txtToWindowType(cg.readEntry(QString("windowType") + n, QString()).toLatin1());
-        info->shortcut = cg.readEntry(QString("shortcut") + n, QString());
->>>>>>> 23ae01ff
         info->active = (active_client == i);
         info->stackingOrder = cg.readEntry(QStringLiteral("stackingOrder") + n, -1);
         info->tabGroup = cg.readEntry(QStringLiteral("tabGroup") + n, 0);
